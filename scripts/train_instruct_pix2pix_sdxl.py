#!/usr/bin/env python
# coding=utf-8
# Copyright 2023 The HuggingFace Inc. team. All rights reserved.
#
# Licensed under the Apache License, Version 2.0 (the "License");
# you may not use this file except in compliance with the License.
# You may obtain a copy of the License at
#
#     http://www.apache.org/licenses/LICENSE-2.0
#
# Unless required by applicable law or agreed to in writing, software
# distributed under the License is distributed on an "AS IS" BASIS,
# WITHOUT WARRANTIES OR CONDITIONS OF ANY KIND, either express or implied.
# See the License for the specific language governing permissions and
# limitations under the License.

import argparse
import logging
import math
import os
import shutil
import warnings
from pathlib import Path
from urllib.parse import urlparse
from dataloader import get_dataloader

import accelerate
import torch
import torch.nn as nn
import torch.nn.functional as F
import torch.utils.checkpoint
import transformers
from accelerate import Accelerator
from accelerate.logging import get_logger
from accelerate.utils import ProjectConfiguration, set_seed
from huggingface_hub import create_repo, upload_folder
from packaging import version
from PIL import Image
from tqdm.auto import tqdm
from transformers import AutoTokenizer, PretrainedConfig

import diffusers
from diffusers import AutoencoderKL, DDPMScheduler, UNet2DConditionModel, EulerDiscreteScheduler
from diffusers.optimization import get_scheduler
from diffusers.pipelines.stable_diffusion_xl.pipeline_stable_diffusion_xl_instruct_pix2pix import (
    StableDiffusionXLInstructPix2PixPipeline,
)
from diffusers.training_utils import EMAModel
from diffusers.utils import check_min_version, deprecate, is_wandb_available, load_image
from diffusers.utils.import_utils import is_xformers_available

if is_wandb_available():
    import wandb


# Will error if the minimal version of diffusers is not installed. Remove at your own risks.
check_min_version("0.20.0.dev0")

logger = get_logger(__name__, log_level="INFO")

WANDB_TABLE_COL_NAMES = ["original_image", "edited_image", "edit_prompt"]


def import_model_class_from_model_name_or_path(
    pretrained_model_name_or_path: str, revision: str, subfolder: str = "text_encoder"
):
    text_encoder_config = PretrainedConfig.from_pretrained(
        pretrained_model_name_or_path, subfolder=subfolder, revision=revision
    )
    model_class = text_encoder_config.architectures[0]

    if model_class == "CLIPTextModel":
        from transformers import CLIPTextModel

        return CLIPTextModel
    elif model_class == "CLIPTextModelWithProjection":
        from transformers import CLIPTextModelWithProjection

        return CLIPTextModelWithProjection
    else:
        raise ValueError(f"{model_class} is not supported.")


def parse_args():
    parser = argparse.ArgumentParser(description="Script to train Stable Diffusion XL for InstructPix2Pix.")
    parser.add_argument(
        "--pretrained_model_name_or_path",
        type=str,
        default=None,
        required=True,
        help="Path to pretrained model or model identifier from huggingface.co/models.",
    )
    parser.add_argument(
        "--pretrained_vae_model_name_or_path",
        type=str,
        default=None,
        help="Path to an improved VAE to stabilize training. For more details check out: https://github.com/huggingface/diffusers/pull/4038.",
    )
    parser.add_argument(
        "--revision",
        type=str,
        default=None,
        required=False,
        help="Revision of pretrained model identifier from huggingface.co/models.",
    )
    parser.add_argument(
        "--dataset_path",
        type=str,
        default=None,
        help="Path to the dataset shards stored S3 in the webdataset format. "
        "Example: pipe:aws s3 cp s3://my-datasets/my-project/{000000..000010}.tar -",
    )
    parser.add_argument(
        "--original_image_column",
        type=str,
        default="original_image",
        help="The column of the dataset containing the original image on which edits where made.",
    )
    parser.add_argument(
        "--edited_image_column",
        type=str,
        default="edited_image",
        help="The column of the dataset containing the edited image.",
    )
    parser.add_argument(
        "--edit_prompt_column",
        type=str,
        default="edit_prompt",
        help="The column of the dataset containing the edit instruction.",
    )
    parser.add_argument(
        "--val_image_url_or_path",
        type=str,
        default=None,
        help="URL or path to the original image that you would like to edit (used during inference for debugging purposes).",
    )
    parser.add_argument(
        "--validation_prompt",
        type=str,
        default=None,
        help="A prompt that is sampled during training for inference.",
    )
    parser.add_argument(
        "--num_validation_images",
        type=int,
        default=4,
        help="Number of images that should be generated during validation with `validation_prompt`.",
    )
    parser.add_argument(
        "--validation_steps",
        type=int,
        default=100,
        help=(
            "Run fine-tuning validation every X steps. The validation process consists of running the prompt"
            " `args.validation_prompt` multiple times: `args.num_validation_images`."
        ),
    )
    parser.add_argument(
        "--output_dir",
        type=str,
        default="instruct-pix2pix-sdxl-model",
        help="The output directory where the model predictions and checkpoints will be written.",
    )
    parser.add_argument(
        "--cache_dir",
        type=str,
        default=None,
        help="The directory where the downloaded models and datasets will be stored.",
    )
    parser.add_argument("--seed", type=int, default=None, help="A seed for reproducible training.")
    parser.add_argument(
        "--resolution",
        type=int,
        default=256,
        help=(
            "The resolution for input images, all the images in the train/validation dataset will be resized to this resolution."
        ),
    )
    parser.add_argument(
        "--center_crop",
        default=False,
        action="store_true",
        help=(
            "Whether to center crop the input images to the resolution. If not set, the images will be randomly"
            " cropped. The images will be resized to the resolution first before cropping."
        ),
    )
    parser.add_argument(
        "--random_flip",
        action="store_true",
        help="whether to randomly flip images horizontally",
    )
    parser.add_argument(
        "--per_gpu_batch_size",
        type=int,
        default=8,
        help="Batch size (per device) for the training dataloader.",
    )
    parser.add_argument(
        "--num_train_examples",
        type=int,
        default=313010,
        help="Number of training examples.",
    )
    parser.add_argument("--num_train_epochs", type=int, default=100)
    parser.add_argument(
        "--max_train_steps",
        type=int,
        default=None,
        help="Total number of training steps to perform.  If provided, overrides num_train_epochs.",
    )
    parser.add_argument(
        "--gradient_accumulation_steps",
        type=int,
        default=1,
        help="Number of updates steps to accumulate before performing a backward/update pass.",
    )
    parser.add_argument(
        "--gradient_checkpointing",
        action="store_true",
        help="Whether or not to use gradient checkpointing to save memory at the expense of slower backward pass.",
    )
    parser.add_argument(
        "--learning_rate",
        type=float,
        default=1e-4,
        help="Initial learning rate (after the potential warmup period) to use.",
    )
    parser.add_argument(
        "--scale_lr",
        action="store_true",
        default=False,
        help="Scale the learning rate by the number of GPUs, gradient accumulation steps, and batch size.",
    )
    parser.add_argument(
        "--lr_scheduler",
        type=str,
        default="constant",
        help=(
            'The scheduler type to use. Choose between ["linear", "cosine", "cosine_with_restarts", "polynomial",'
            ' "constant", "constant_with_warmup"]'
        ),
    )
    parser.add_argument(
        "--lr_warmup_steps",
        type=int,
        default=500,
        help="Number of steps for the warmup in the lr scheduler.",
    )
    parser.add_argument(
        "--conditioning_dropout_prob",
        type=float,
        default=None,
        help="Conditioning dropout probability. Drops out the conditionings (image and edit prompt) used in training InstructPix2Pix. See section 3.2.1 in the paper: https://arxiv.org/abs/2211.09800.",
    )
    parser.add_argument(
        "--use_8bit_adam",
        action="store_true",
        help="Whether or not to use 8-bit Adam from bitsandbytes.",
    )
    parser.add_argument(
        "--allow_tf32",
        action="store_true",
        help=(
            "Whether or not to allow TF32 on Ampere GPUs. Can be used to speed up training. For more information, see"
            " https://pytorch.org/docs/stable/notes/cuda.html#tensorfloat-32-tf32-on-ampere-devices"
        ),
    )
    parser.add_argument("--use_ema", action="store_true", help="Whether to use EMA model.")
    parser.add_argument(
        "--non_ema_revision",
        type=str,
        default=None,
        required=False,
        help=(
            "Revision of pretrained non-ema model identifier. Must be a branch, tag or git identifier of the local or"
            " remote repository specified with --pretrained_model_name_or_path."
        ),
    )
    parser.add_argument(
        "--num_workers",
        type=int,
        default=0,
        help=(
            "Number of subprocesses to use for data loading. 0 means that the data will be loaded in the main process."
        ),
    )
    parser.add_argument(
        "--adam_beta1",
        type=float,
        default=0.9,
        help="The beta1 parameter for the Adam optimizer.",
    )
    parser.add_argument(
        "--adam_beta2",
        type=float,
        default=0.999,
        help="The beta2 parameter for the Adam optimizer.",
    )
    parser.add_argument("--adam_weight_decay", type=float, default=1e-2, help="Weight decay to use.")
    parser.add_argument(
        "--adam_epsilon",
        type=float,
        default=1e-08,
        help="Epsilon value for the Adam optimizer",
    )
    parser.add_argument("--max_grad_norm", default=1.0, type=float, help="Max gradient norm.")
    parser.add_argument(
        "--push_to_hub",
        action="store_true",
        help="Whether or not to push the model to the Hub.",
    )
    parser.add_argument(
        "--hub_token",
        type=str,
        default=None,
        help="The token to use to push to the Model Hub.",
    )
    parser.add_argument(
        "--hub_model_id",
        type=str,
        default=None,
        help="The name of the repository to keep in sync with the local `output_dir`.",
    )
    parser.add_argument(
        "--logging_dir",
        type=str,
        default="logs",
        help=(
            "[TensorBoard](https://www.tensorflow.org/tensorboard) log directory. Will default to"
            " *output_dir/runs/**CURRENT_DATETIME_HOSTNAME***."
        ),
    )
    parser.add_argument(
        "--mixed_precision",
        type=str,
        default=None,
        choices=["no", "fp16", "bf16"],
        help=(
            "Whether to use mixed precision. Choose between fp16 and bf16 (bfloat16). Bf16 requires PyTorch >="
            " 1.10.and an Nvidia Ampere GPU.  Default to the value of accelerate config of the current system or the"
            " flag passed with the `accelerate.launch` command. Use this argument to override the accelerate config."
        ),
    )
    parser.add_argument(
        "--report_to",
        type=str,
        default="tensorboard",
        help=(
            'The integration to report the results and logs to. Supported platforms are `"tensorboard"`'
            ' (default), `"wandb"` and `"comet_ml"`. Use `"all"` to report to all integrations.'
        ),
    )
    parser.add_argument(
        "--local_rank",
        type=int,
        default=-1,
        help="For distributed training: local_rank",
    )
    parser.add_argument(
        "--checkpointing_steps",
        type=int,
        default=500,
        help=(
            "Save a checkpoint of the training state every X updates. These checkpoints are only suitable for resuming"
            " training using `--resume_from_checkpoint`."
        ),
    )
    parser.add_argument(
        "--checkpoints_total_limit",
        type=int,
        default=None,
        help=("Max number of checkpoints to store."),
    )
    parser.add_argument(
        "--resume_from_checkpoint",
        type=str,
        default=None,
        help=(
            "Whether training should be resumed from a previous checkpoint. Use a path saved by"
            ' `--checkpointing_steps`, or `"latest"` to automatically select the last available checkpoint.'
        ),
    )
    parser.add_argument(
        "--enable_xformers_memory_efficient_attention",
        action="store_true",
        help="Whether or not to use xformers.",
    )

    args = parser.parse_args()
    env_local_rank = int(os.environ.get("LOCAL_RANK", -1))
    if env_local_rank != -1 and env_local_rank != args.local_rank:
        args.local_rank = env_local_rank

    # Sanity checks
    if args.dataset_path is None:
        raise ValueError("dataset_path cannot be None.")

    # default to using the same revision for the non-ema model if not specified
    if args.non_ema_revision is None:
        args.non_ema_revision = args.revision

    return args


def log_validation(
    vae,
    unet,
    text_encoder_1,
    text_encoder_2,
    tokenizer_1,
    tokenizer_2,
    args,
    accelerator,
    weight_dtype,
    global_step,
):
    logger.info(
        f"Running validation... \n Generating {args.num_validation_images} images with prompt:"
        f" {args.validation_prompt}."
    )

    # The models need unwrapping because for compatibility in distributed training mode.
    pipeline = StableDiffusionXLInstructPix2PixPipeline.from_pretrained(
        args.pretrained_model_name_or_path,
        unet=accelerator.unwrap_model(unet),
        text_encoder=text_encoder_1,
        text_encoder_2=text_encoder_2,
        tokenizer=tokenizer_1,
        tokenizer_2=tokenizer_2,
        vae=vae,
        revision=args.revision,
        torch_dtype=weight_dtype,
    )
    pipeline = pipeline.to(accelerator.device)
    pipeline.set_progress_bar_config(disable=True)

    if args.enable_xformers_memory_efficient_attention:
        pipeline.enable_xformers_memory_efficient_attention()

    if args.seed is None:
        generator = None
    else:
        generator = torch.Generator(device=accelerator.device).manual_seed(args.seed)

    # run inference
    # Save validation images
    val_save_dir = os.path.join(args.output_dir, "validation_images")
    if not os.path.exists(val_save_dir):
        os.makedirs(val_save_dir)

    original_image = (
        lambda image_url_or_path: load_image(image_url_or_path)
        if urlparse(image_url_or_path).scheme
        else Image.open(image_url_or_path).convert("RGB")
    )(args.val_image_url_or_path)
    with torch.autocast("cuda"):
        edited_images = []
        for val_img_idx in range(args.num_validation_images):
            a_val_img = pipeline(
                args.validation_prompt,
                image=original_image,
                num_inference_steps=25,
                image_guidance_scale=1.5,
                guidance_scale=5.0,
                generator=generator,
            ).images[0]
            edited_images.append(a_val_img)
            a_val_img.save(
                os.path.join(
                    val_save_dir,
                    f"step_{global_step}_val_img_{val_img_idx}.png",
                )
            )

    formatted_images = [wandb.Image(original_image, caption="Original Image")]
    for edited_image in edited_images:
        formatted_images.append(wandb.Image(edited_image, caption=args.validation_prompt))

    for tracker in accelerator.trackers:
        if tracker.name == "wandb":
            tracker.log({"validation": formatted_images})

    del pipeline
    torch.cuda.empty_cache()


def main():
    args = parse_args()

    if args.non_ema_revision is not None:
        deprecate(
            "non_ema_revision!=None",
            "0.15.0",
            message=(
                "Downloading 'non_ema' weights from revision branches of the Hub is deprecated. Please make sure to"
                " use `--variant=non_ema` instead."
            ),
        )
    logging_dir = os.path.join(args.output_dir, args.logging_dir)
    accelerator_project_config = ProjectConfiguration(project_dir=args.output_dir, logging_dir=logging_dir)
    accelerator = Accelerator(
        gradient_accumulation_steps=args.gradient_accumulation_steps,
        mixed_precision=args.mixed_precision,
        log_with=args.report_to,
        project_config=accelerator_project_config,
    )

    generator = torch.Generator(device=accelerator.device).manual_seed(args.seed)

    if args.report_to == "wandb":
        if not is_wandb_available():
            raise ImportError("Make sure to install wandb if you want to use it for logging during training.")
        import wandb

    # Make one log on every process with the configuration for debugging.
    logging.basicConfig(
        format="%(asctime)s - %(levelname)s - %(name)s - %(message)s",
        datefmt="%m/%d/%Y %H:%M:%S",
        level=logging.INFO,
    )
    logger.info(accelerator.state, main_process_only=False)
    if accelerator.is_local_main_process:
        transformers.utils.logging.set_verbosity_warning()
        diffusers.utils.logging.set_verbosity_info()
    else:
        transformers.utils.logging.set_verbosity_error()
        diffusers.utils.logging.set_verbosity_error()

    # If passed along, set the training seed now.
    if args.seed is not None:
        set_seed(args.seed)

    # Handle the repository creation
    if accelerator.is_main_process:
        if args.output_dir is not None:
            os.makedirs(args.output_dir, exist_ok=True)

        if args.push_to_hub:
            repo_id = create_repo(
                repo_id=args.hub_model_id or Path(args.output_dir).name,
                exist_ok=True,
                token=args.hub_token,
            ).repo_id

    vae_path = (
        args.pretrained_model_name_or_path
        if args.pretrained_vae_model_name_or_path is None
        else args.pretrained_vae_model_name_or_path
    )
    vae = AutoencoderKL.from_pretrained(
        vae_path,
        subfolder="vae" if args.pretrained_vae_model_name_or_path is None else None,
        revision=args.revision,
    )
    unet = UNet2DConditionModel.from_pretrained(
        args.pretrained_model_name_or_path, subfolder="unet", revision=args.revision
    )

    # InstructPix2Pix uses an additional image for conditioning. To accommodate that,
    # it uses 8 channels (instead of 4) in the first (conv) layer of the UNet. This UNet is
    # then fine-tuned on the custom InstructPix2Pix dataset. This modified UNet is initialized
    # from the pre-trained checkpoints. For the extra channels added to the first layer, they are
    # initialized to zero.
    logger.info("Initializing the XL InstructPix2Pix UNet from the pretrained UNet.")
    in_channels = 8
    out_channels = unet.conv_in.out_channels
    unet.register_to_config(in_channels=in_channels)

    with torch.no_grad():
        new_conv_in = nn.Conv2d(
            in_channels,
            out_channels,
            unet.conv_in.kernel_size,
            unet.conv_in.stride,
            unet.conv_in.padding,
        )
        new_conv_in.weight.zero_()
        new_conv_in.weight[:, :4, :, :].copy_(unet.conv_in.weight)
        unet.conv_in = new_conv_in

    # Create EMA for the unet.
    if args.use_ema:
        ema_unet = EMAModel(unet.parameters(), model_cls=UNet2DConditionModel, model_config=unet.config)

    if args.enable_xformers_memory_efficient_attention:
        if is_xformers_available():
            import xformers

            xformers_version = version.parse(xformers.__version__)
            if xformers_version == version.parse("0.0.16"):
                logger.warn(
                    "xFormers 0.0.16 cannot be used for training in some GPUs. If you observe problems during training, please update xFormers to at least 0.0.17. See https://huggingface.co/docs/diffusers/main/en/optimization/xformers for more details."
                )
            unet.enable_xformers_memory_efficient_attention()
        else:
            raise ValueError("xformers is not available. Make sure it is installed correctly")

    # `accelerate` 0.16.0 will have better support for customized saving
    if version.parse(accelerate.__version__) >= version.parse("0.16.0"):
        # create custom saving & loading hooks so that `accelerator.save_state(...)` serializes in a nice format
        def save_model_hook(models, weights, output_dir):
            if args.use_ema:
                ema_unet.save_pretrained(os.path.join(output_dir, "unet_ema"))

            for i, model in enumerate(models):
                model.save_pretrained(os.path.join(output_dir, "unet"))

                # make sure to pop weight so that corresponding model is not saved again
                weights.pop()

        def load_model_hook(models, input_dir):
            if args.use_ema:
                load_model = EMAModel.from_pretrained(os.path.join(input_dir, "unet_ema"), UNet2DConditionModel)
                ema_unet.load_state_dict(load_model.state_dict())
                ema_unet.to(accelerator.device)
                del load_model

            for i in range(len(models)):
                # pop models so that they are not loaded again
                model = models.pop()

                # load diffusers style into model
                load_model = UNet2DConditionModel.from_pretrained(input_dir, subfolder="unet")
                model.register_to_config(**load_model.config)

                model.load_state_dict(load_model.state_dict())
                del load_model

        accelerator.register_save_state_pre_hook(save_model_hook)
        accelerator.register_load_state_pre_hook(load_model_hook)

    if args.gradient_checkpointing:
        unet.enable_gradient_checkpointing()

    # Enable TF32 for faster training on Ampere GPUs,
    # cf https://pytorch.org/docs/stable/notes/cuda.html#tensorfloat-32-tf32-on-ampere-devices
    if args.allow_tf32:
        torch.backends.cuda.matmul.allow_tf32 = True

    if args.scale_lr:
        args.learning_rate = (
            args.learning_rate * args.gradient_accumulation_steps * args.per_gpu_batch_size * accelerator.num_processes
        )

    # Initialize the optimizer
    if args.use_8bit_adam:
        try:
            import bitsandbytes as bnb
        except ImportError:
            raise ImportError(
                "Please install bitsandbytes to use 8-bit Adam. You can do so by running `pip install bitsandbytes`"
            )

        optimizer_cls = bnb.optim.AdamW8bit
    else:
        optimizer_cls = torch.optim.AdamW

    optimizer = optimizer_cls(
        unet.parameters(),
        lr=args.learning_rate,
        betas=(args.adam_beta1, args.adam_beta2),
        weight_decay=args.adam_weight_decay,
        eps=args.adam_epsilon,
    )

    # Get the datasets: you can either provide your own training and evaluation files (see below)
    # or specify a Dataset from the hub (the dataset will be downloaded automatically from the datasets Hub).
    args.global_batch_size = args.per_gpu_batch_size * accelerator.num_processes
    train_dataloader = get_dataloader(args)

    # For mixed precision training we cast the text_encoder weights to half-precision
    # as these models are only used for inference, keeping weights in full precision is not required.
    weight_dtype = torch.float32
    if accelerator.mixed_precision == "fp16":
        weight_dtype = torch.float16
        warnings.warn(
            f"weight_dtype {weight_dtype} may cause nan during vae encoding",
            UserWarning,
        )

    elif accelerator.mixed_precision == "bf16":
        weight_dtype = torch.bfloat16
        warnings.warn(
            f"weight_dtype {weight_dtype} may cause nan during vae encoding",
            UserWarning,
        )

    # Load scheduler, tokenizer and models.
    tokenizer_1 = AutoTokenizer.from_pretrained(
        args.pretrained_model_name_or_path,
        subfolder="tokenizer",
        revision=args.revision,
        use_fast=False,
    )
    tokenizer_2 = AutoTokenizer.from_pretrained(
        args.pretrained_model_name_or_path,
        subfolder="tokenizer_2",
        revision=args.revision,
        use_fast=False,
    )
    text_encoder_cls_1 = import_model_class_from_model_name_or_path(args.pretrained_model_name_or_path, args.revision)
    text_encoder_cls_2 = import_model_class_from_model_name_or_path(
        args.pretrained_model_name_or_path, args.revision, subfolder="text_encoder_2"
    )

    # Load scheduler and models
<<<<<<< HEAD
    # noise_scheduler = DDPMScheduler.from_pretrained(
    #     args.pretrained_model_name_or_path, subfolder="scheduler"
    # )
    noise_scheduler = EulerDiscreteScheduler.from_pretrained(args.pretrained_model_name_or_path, subfolder="scheduler")
=======
    noise_scheduler = DDPMScheduler.from_pretrained(args.pretrained_model_name_or_path, subfolder="scheduler")
>>>>>>> 13c4c7bf
    text_encoder_1 = text_encoder_cls_1.from_pretrained(
        args.pretrained_model_name_or_path,
        subfolder="text_encoder",
        revision=args.revision,
    )
    text_encoder_2 = text_encoder_cls_2.from_pretrained(
        args.pretrained_model_name_or_path,
        subfolder="text_encoder_2",
        revision=args.revision,
    )

    # Device placement.
    text_encoder_1.to(accelerator.device, dtype=weight_dtype)
    text_encoder_2.to(accelerator.device, dtype=weight_dtype)

    # The VAE is always in float32 to avoid NaN losses.
    vae.to(accelerator.device, dtype=torch.float32)

    # Freeze vae and text_encoders
    vae.requires_grad_(False)
    text_encoder_1.requires_grad_(False)
    text_encoder_2.requires_grad_(False)
<<<<<<< HEAD

    def get_sigmas(timesteps, n_dim=4, dtype=torch.float32):
        sigmas = noise_scheduler.sigmas.to(device=accelerator.device, dtype=dtype)
        schedule_timesteps = noise_scheduler.timesteps.to(accelerator.device)
        timesteps = timesteps.to(accelerator.device)

        step_indices = [(schedule_timesteps == t).nonzero().item() for t in timesteps]

        sigma = sigmas[step_indices].flatten()
        while len(sigma.shape) < n_dim:
            sigma = sigma.unsqueeze(-1)
        return sigma

    # Adapted from diffusers.pipelines.StableDiffusionXLPipeline.encode_prompt
    def encode_prompt(prompts, text_encoders, tokenizers):
        prompt_embeds_list = []

        with torch.no_grad():
            for tokenizer, text_encoder in zip(tokenizers, text_encoders):
                text_inputs = tokenizer(
                    prompts,
                    padding="max_length",
                    max_length=tokenizer.model_max_length,
                    truncation=True,
                    return_tensors="pt",
                )
                text_input_ids = text_inputs.input_ids
                prompt_embeds = text_encoder(
                    text_input_ids.to(text_encoder.device),
                    output_hidden_states=True,
                )

                # We are only ALWAYS interested in the pooled output of the final text encoder
                pooled_prompt_embeds = prompt_embeds[0]
                prompt_embeds = prompt_embeds.hidden_states[-2]
                bs_embed, seq_len, _ = prompt_embeds.shape
                prompt_embeds = prompt_embeds.view(bs_embed, seq_len, -1)
                prompt_embeds_list.append(prompt_embeds)

        prompt_embeds = torch.concat(prompt_embeds_list, dim=-1)
        pooled_prompt_embeds = pooled_prompt_embeds.view(bs_embed, -1)
        return prompt_embeds, pooled_prompt_embeds

    def compute_embeddings_for_prompts(prompts, text_encoders, tokenizers):
        prompt_embeds_all, pooled_prompt_embeds_all = encode_prompt(
            prompts, text_encoders, tokenizers
        )
        prompt_embeds_all = prompt_embeds_all.to(accelerator.device)
        pooled_prompt_embeds_all = pooled_prompt_embeds_all.to(accelerator.device)
        return prompt_embeds_all, pooled_prompt_embeds_all

    def tokenize_captions(captions, tokenizer):
        inputs = tokenizer(
            captions,
            max_length=tokenizer.model_max_length,
            padding="max_length",
            truncation=True,
            return_tensors="pt",
        )
        return inputs.input_ids

    # Get null conditioning.
    def compute_null_conditioning():
        null_conditioning_list = []
        for a_tokenizer, a_text_encoder in zip(tokenizers, text_encoders):
            null_conditioning_list.append(
                a_text_encoder(
                    tokenize_captions([""], tokenizer=a_tokenizer).to(
                        accelerator.device
                    ),
                    output_hidden_states=True,
                ).hidden_states[-2]
            )
        return torch.concat(null_conditioning_list, dim=-1)

    # null_conditioning = compute_null_conditioning()
    null_conditioning = torch.zeros(1, 77, 2048, dtype=weight_dtype, device=accelerator.device)
=======
    tokenizers = [tokenizer_1, tokenizer_2]
    text_encoders = [text_encoder_1, text_encoder_2]
>>>>>>> 13c4c7bf

    # Scheduler and math around the number of training steps.
    overrode_max_train_steps = False
    num_update_steps_per_epoch = math.ceil(train_dataloader.num_batches / args.gradient_accumulation_steps)
    if args.max_train_steps is None:
        args.max_train_steps = args.num_train_epochs * num_update_steps_per_epoch
        overrode_max_train_steps = True

    lr_scheduler = get_scheduler(
        args.lr_scheduler,
        optimizer=optimizer,
        num_warmup_steps=args.lr_warmup_steps * args.gradient_accumulation_steps,
        num_training_steps=args.max_train_steps * args.gradient_accumulation_steps,
    )

    # Prepare everything with our `accelerator` except the `train_dataloader` since it's already
    # prepared by webdataset.
    unet, optimizer, lr_scheduler = accelerator.prepare(unet, optimizer, lr_scheduler)

    if args.use_ema:
        ema_unet.to(accelerator.device)

    # We need to recalculate our total training steps as the size of the training dataloader may have changed.
    num_update_steps_per_epoch = math.ceil(train_dataloader.num_batches / args.gradient_accumulation_steps)
    if overrode_max_train_steps:
        args.max_train_steps = args.num_train_epochs * num_update_steps_per_epoch
    # Afterwards we recalculate our number of training epochs
    args.num_train_epochs = math.ceil(args.max_train_steps / num_update_steps_per_epoch)

    # We need to initialize the trackers we use, and also store our configuration.
    # The trackers initializes automatically on the main process.
    if accelerator.is_main_process:
        logger.info("Preparing trackers")
        accelerator.init_trackers("instruct-pix2pix-sdxl", config=vars(args))

    # Train!
    total_batch_size = args.per_gpu_batch_size * accelerator.num_processes * args.gradient_accumulation_steps

    logger.info("***** Running training *****")
    logger.info(f"  Num examples = {train_dataloader.num_samples}")
    logger.info(f"  Num Epochs = {args.num_train_epochs}")
    logger.info(f"  Instantaneous batch size per device = {args.per_gpu_batch_size}")
    logger.info(f"  Total train batch size (w. parallel, distributed & accumulation) = {total_batch_size}")
    logger.info(f"  Gradient Accumulation steps = {args.gradient_accumulation_steps}")
    logger.info(f"  Total optimization steps = {args.max_train_steps}")
    global_step = 0
    first_epoch = 0

    # Potentially load in the weights and states from a previous save
    if args.resume_from_checkpoint:
        if args.resume_from_checkpoint != "latest":
            path = os.path.basename(args.resume_from_checkpoint)
        else:
            # Get the most recent checkpoint
            dirs = os.listdir(args.output_dir)
            dirs = [d for d in dirs if d.startswith("checkpoint")]
            dirs = sorted(dirs, key=lambda x: int(x.split("-")[1]))
            path = dirs[-1] if len(dirs) > 0 else None

        if path is None:
            accelerator.print(
                f"Checkpoint '{args.resume_from_checkpoint}' does not exist. Starting a new training run."
            )
            args.resume_from_checkpoint = None
        else:
            accelerator.print(f"Resuming from checkpoint {path}")
            accelerator.load_state(os.path.join(args.output_dir, path))
            global_step = int(path.split("-")[1])

            first_epoch = global_step // num_update_steps_per_epoch

    # Only show the progress bar once on each machine.
    progress_bar = tqdm(
        range(global_step, args.max_train_steps),
        disable=not accelerator.is_local_main_process,
    )
    progress_bar.set_description("Steps")

    def tokenize_captions(captions, tokenizer):
        inputs = tokenizer(
            captions,
            max_length=tokenizer.model_max_length,
            padding="max_length",
            truncation=True,
            return_tensors="pt",
        )
        return inputs.input_ids

    # Adapted from diffusers.pipelines.StableDiffusionXLPipeline.encode_prompt
    def encode_prompt(prompts, text_encoders, tokenizers):
        prompt_embeds_list = []

        with torch.no_grad():
            for tokenizer, text_encoder in zip(tokenizers, text_encoders):
                text_input_ids = tokenize_captions(prompts, tokenizer=tokenizer)
                prompt_embeds = text_encoder(
                    text_input_ids.to(text_encoder.device),
                    output_hidden_states=True,
                )

                # We are only ALWAYS interested in the pooled output of the final text encoder
                pooled_prompt_embeds = prompt_embeds[0]
                prompt_embeds = prompt_embeds.hidden_states[-2]
                bs_embed, seq_len, _ = prompt_embeds.shape
                prompt_embeds = prompt_embeds.view(bs_embed, seq_len, -1)
                prompt_embeds_list.append(prompt_embeds)

        prompt_embeds = torch.concat(prompt_embeds_list, dim=-1)
        pooled_prompt_embeds = pooled_prompt_embeds.view(bs_embed, -1)
        return prompt_embeds, pooled_prompt_embeds

    def compute_embeddings_for_prompts(prompts, text_encoders, tokenizers):
        prompt_embeds_all, pooled_prompt_embeds_all = encode_prompt(prompts, text_encoders, tokenizers)
        prompt_embeds_all = prompt_embeds_all.to(accelerator.device)
        pooled_prompt_embeds_all = pooled_prompt_embeds_all.to(accelerator.device)
        return prompt_embeds_all, pooled_prompt_embeds_all

    # Get null conditioning.
    # Remains fixed throughout training.
    null_conditioning_prompt_embeds, null_conditioning_pooled_prompt_embeds = encode_prompt(
        [""], text_encoders, tokenizers
    )

    for epoch in range(first_epoch, args.num_train_epochs):
        unet.train()
        for step, batch in enumerate(train_dataloader):
            with accelerator.accumulate(unet):
                # We want to learn the denoising process w.r.t the edited images which
                # are conditioned on the original image (which was edited) and the edit instruction.
                # So, first, convert images to latent space.
                edited_pixel_values = batch["edited_images"].to(dtype=vae.dtype)
                edited_pixel_values = edited_pixel_values.to(accelerator.device, non_blocking=True)
                latents = vae.encode(edited_pixel_values).latent_dist.sample()
                latents = latents * vae.config.scaling_factor
                if args.pretrained_vae_model_name_or_path is None:
                    latents = latents.to(weight_dtype)

                # Sample noise that we'll add to the latents
                noise = torch.randn_like(latents)
                bsz = latents.shape[0]
                # Sample a random timestep for each image
                timesteps = torch.randint(0, noise_scheduler.config.num_train_timesteps, (bsz,), device=latents.device)
                timesteps = timesteps.long()

                # Add noise to the latents according to the noise magnitude at each timestep
                # (this is the forward diffusion process)
                noisy_latents = noise_scheduler.add_noise(latents, noise, timesteps)
                sigmas = get_sigmas(timesteps, len(noisy_latents.shape), noisy_latents.dtype)
                inp_noisy_latents = noisy_latents / ((sigmas**2 + 1) ** 0.5)

                # time ids
                def compute_time_ids(original_size, crops_coords_top_left):
                    # Adapted from pipeline.StableDiffusionXLPipeline._get_add_time_ids
                    target_size = (args.resolution, args.resolution)
                    if not isinstance(original_size, tuple):
                        original_size = tuple(original_size)
                    if not isinstance(crops_coords_top_left, tuple):
                        crops_coords_top_left = tuple(crops_coords_top_left)
                    add_time_ids = list(original_size + crops_coords_top_left + target_size)
                    add_time_ids = torch.tensor([add_time_ids])
                    add_time_ids = add_time_ids.to(accelerator.device, dtype=weight_dtype)
                    return add_time_ids

                # Pack SDXL conditions.
                add_time_ids = torch.cat(
                    [compute_time_ids(s, c) for s, c in zip(batch["original_sizes"], batch["crop_top_lefts"])]
                )
                prompt_embeds, pooled_prompt_embeds = compute_embeddings_for_prompts(
                    batch["edit_prompts"], text_encoders, tokenizers
                )
                added_cond_kwargs = {
                    "text_embeds": pooled_prompt_embeds,
                    "time_ids": add_time_ids,
                }

                # Get the additional image embedding for conditioning.
                # Instead of getting a diagonal Gaussian here, we simply take the mode.
<<<<<<< HEAD
                if args.pretrained_vae_model_name_or_path is not None:
                    original_pixel_values = batch["original_images"].to(
                        dtype=weight_dtype
                    )
                else:
                    original_pixel_values = batch["original_images"]
                original_pixel_values = original_pixel_values.to(
                    accelerator.device, non_blocking=True
                )
=======
                original_pixel_values = batch["original_images"].to(dtype=vae.dtype)
                original_pixel_values = original_pixel_values.to(accelerator.device, non_blocking=True)
>>>>>>> 13c4c7bf
                original_image_embeds = vae.encode(original_pixel_values).latent_dist.mode()
                if args.pretrained_vae_model_name_or_path is None:
                    original_image_embeds = original_image_embeds.to(weight_dtype)

                # Conditioning dropout to support classifier-free guidance during inference. For more details
                # check out the section 3.2.1 of the original paper https://arxiv.org/abs/2211.09800.
                if args.conditioning_dropout_prob is not None:
                    random_p = torch.rand(bsz, device=latents.device, generator=generator)
                    # Sample masks for the edit prompts.
                    prompt_mask = random_p < 2 * args.conditioning_dropout_prob
                    prompt_mask = prompt_mask.reshape(bsz, 1, 1)
                    pooled_prompt_mask = prompt_mask.reshape(bsz, 1)

                    # Final text conditioning.
                    prompt_embeds = torch.where(prompt_mask, null_conditioning_prompt_embeds, prompt_embeds)
                    pooled_prompt_embeds = torch.where(
                        pooled_prompt_mask, null_conditioning_pooled_prompt_embeds, pooled_prompt_embeds
                    )

                    # Sample masks for the original images.
                    image_mask_dtype = original_image_embeds.dtype
                    image_mask = 1 - (
                        (random_p >= args.conditioning_dropout_prob).to(image_mask_dtype)
                        * (random_p < 3 * args.conditioning_dropout_prob).to(image_mask_dtype)
                    )
                    image_mask = image_mask.reshape(bsz, 1, 1, 1)
                    # Final image conditioning.
                    original_image_embeds = image_mask * original_image_embeds

                # Concatenate the `original_image_embeds` with the `noisy_latents`.
<<<<<<< HEAD
                concatenated_noisy_latents = torch.cat(
                    [inp_noisy_latents, original_image_embeds], dim=1
                )
=======
                concatenated_noisy_latents = torch.cat([noisy_latents, original_image_embeds], dim=1)
>>>>>>> 13c4c7bf

                # Get the target for loss depending on the prediction type
                if noise_scheduler.config.prediction_type == "epsilon":
                    # target = noise
                    target = latents
                elif noise_scheduler.config.prediction_type == "v_prediction":
                    target = noise_scheduler.get_velocity(latents, noise, timesteps)
                else:
                    raise ValueError(f"Unknown prediction type {noise_scheduler.config.prediction_type}")

                # Predict the noise residual and compute loss
                model_pred = unet(
                    concatenated_noisy_latents,
                    timesteps,
                    encoder_hidden_states=prompt_embeds,
                    added_cond_kwargs=added_cond_kwargs,
                ).sample
                model_pred = model_pred * (-sigmas) + noisy_latents
                weighing = sigmas**-2.0

                # loss = F.mse_loss(model_pred.float(), target.float(), reduction="mean")
                loss = torch.mean(
                    (weighing.float() * (model_pred.float() - target.float()) ** 2).reshape(target.shape[0], -1), 1
                )
                loss = loss.mean()

                # Backpropagate
                accelerator.backward(loss)
                if accelerator.sync_gradients:
                    accelerator.clip_grad_norm_(unet.parameters(), args.max_grad_norm)
                optimizer.step()
                lr_scheduler.step()
                optimizer.zero_grad()

            # Checks if the accelerator has performed an optimization step behind the scenes
            if accelerator.sync_gradients:
                if args.use_ema:
                    ema_unet.step(unet.parameters())
                progress_bar.update(1)
                global_step += 1

                if accelerator.is_main_process:
                    if global_step % args.checkpointing_steps == 0:
                        # _before_ saving state, check if this save would set us over the `checkpoints_total_limit`
                        if args.checkpoints_total_limit is not None:
                            checkpoints = os.listdir(args.output_dir)
                            checkpoints = [d for d in checkpoints if d.startswith("checkpoint")]
                            checkpoints = sorted(checkpoints, key=lambda x: int(x.split("-")[1]))

                            # before we save the new checkpoint, we need to have at _most_ `checkpoints_total_limit - 1` checkpoints
                            if len(checkpoints) >= args.checkpoints_total_limit:
                                num_to_remove = len(checkpoints) - args.checkpoints_total_limit + 1
                                removing_checkpoints = checkpoints[0:num_to_remove]

                                logger.info(
                                    f"{len(checkpoints)} checkpoints already exist, removing {len(removing_checkpoints)} checkpoints"
                                )
                                logger.info(f"removing checkpoints: {', '.join(removing_checkpoints)}")

                                for removing_checkpoint in removing_checkpoints:
                                    removing_checkpoint = os.path.join(args.output_dir, removing_checkpoint)
                                    shutil.rmtree(removing_checkpoint)

                        save_path = os.path.join(args.output_dir, f"checkpoint-{global_step}")
                        accelerator.save_state(save_path)
                        logger.info(f"Saved state to {save_path}")

                    if global_step % args.validation_steps == 0:
                        if (args.val_image_url_or_path is not None) and (args.validation_prompt is not None):
                            # create pipeline
                            if args.use_ema:
                                # Store the UNet parameters temporarily and load the EMA parameters to perform inference.
                                ema_unet.store(unet.parameters())
                                ema_unet.copy_to(unet.parameters())

                            log_validation(
                                vae=vae,
                                unet=unet,
                                text_encoder_1=text_encoder_1,
                                text_encoder_2=text_encoder_2,
                                tokenizer_1=tokenizer_1,
                                tokenizer_2=tokenizer_2,
                                args=args,
                                accelerator=accelerator,
                                weight_dtype=weight_dtype,
                                global_step=global_step,
                            )

                            if args.use_ema:
                                # Switch back to the original UNet parameters.
                                ema_unet.restore(unet.parameters())

            logs = {
                "step_loss": loss.detach().item(),
                "lr": lr_scheduler.get_last_lr()[0],
            }
            progress_bar.set_postfix(**logs)
            accelerator.log(logs, step=global_step)

            if global_step >= args.max_train_steps:
                break

    # Create the pipeline using the trained modules and save it.
    accelerator.wait_for_everyone()
    if accelerator.is_main_process:
        unet = accelerator.unwrap_model(unet)
        if args.use_ema:
            ema_unet.copy_to(unet.parameters())

        pipeline = StableDiffusionXLInstructPix2PixPipeline.from_pretrained(
            args.pretrained_model_name_or_path,
            text_encoder=text_encoder_1,
            text_encoder_2=text_encoder_2,
            tokenizer=tokenizer_1,
            tokenizer_2=tokenizer_2,
            vae=vae,
            unet=unet,
            revision=args.revision,
        )
        pipeline.save_pretrained(args.output_dir)

        if args.push_to_hub:
            upload_folder(
                repo_id=repo_id,
                folder_path=args.output_dir,
                commit_message="End of training",
                ignore_patterns=["step_*", "epoch_*", "checkpoint-*"],
            )

        if args.validation_prompt is not None:
            edited_images = []
            pipeline = pipeline.to(accelerator.device)
            original_image = (
                lambda image_url_or_path: load_image(image_url_or_path)
                if urlparse(image_url_or_path).scheme
                else Image.open(image_url_or_path).convert("RGB")
            )(args.val_image_url_or_path)
            with torch.autocast("cuda"):
                for _ in range(args.num_validation_images):
                    edited_images.append(
                        pipeline(
                            args.validation_prompt,
                            image=original_image,
                            num_inference_steps=25,
                            image_guidance_scale=1.5,
                            guidance_scale=5.0,
                            generator=generator,
                        ).images[0]
                    )

            for tracker in accelerator.trackers:
                if tracker.name == "wandb":
                    wandb_table = wandb.Table(columns=WANDB_TABLE_COL_NAMES)
                    for edited_image in edited_images:
                        wandb_table.add_data(
                            wandb.Image(original_image),
                            wandb.Image(edited_image),
                            args.validation_prompt,
                        )
                    tracker.log({"test": wandb_table})

    accelerator.end_training()


if __name__ == "__main__":
    main()<|MERGE_RESOLUTION|>--- conflicted
+++ resolved
@@ -705,14 +705,10 @@
     )
 
     # Load scheduler and models
-<<<<<<< HEAD
     # noise_scheduler = DDPMScheduler.from_pretrained(
     #     args.pretrained_model_name_or_path, subfolder="scheduler"
     # )
     noise_scheduler = EulerDiscreteScheduler.from_pretrained(args.pretrained_model_name_or_path, subfolder="scheduler")
-=======
-    noise_scheduler = DDPMScheduler.from_pretrained(args.pretrained_model_name_or_path, subfolder="scheduler")
->>>>>>> 13c4c7bf
     text_encoder_1 = text_encoder_cls_1.from_pretrained(
         args.pretrained_model_name_or_path,
         subfolder="text_encoder",
@@ -735,7 +731,6 @@
     vae.requires_grad_(False)
     text_encoder_1.requires_grad_(False)
     text_encoder_2.requires_grad_(False)
-<<<<<<< HEAD
 
     def get_sigmas(timesteps, n_dim=4, dtype=torch.float32):
         sigmas = noise_scheduler.sigmas.to(device=accelerator.device, dtype=dtype)
@@ -749,74 +744,8 @@
             sigma = sigma.unsqueeze(-1)
         return sigma
 
-    # Adapted from diffusers.pipelines.StableDiffusionXLPipeline.encode_prompt
-    def encode_prompt(prompts, text_encoders, tokenizers):
-        prompt_embeds_list = []
-
-        with torch.no_grad():
-            for tokenizer, text_encoder in zip(tokenizers, text_encoders):
-                text_inputs = tokenizer(
-                    prompts,
-                    padding="max_length",
-                    max_length=tokenizer.model_max_length,
-                    truncation=True,
-                    return_tensors="pt",
-                )
-                text_input_ids = text_inputs.input_ids
-                prompt_embeds = text_encoder(
-                    text_input_ids.to(text_encoder.device),
-                    output_hidden_states=True,
-                )
-
-                # We are only ALWAYS interested in the pooled output of the final text encoder
-                pooled_prompt_embeds = prompt_embeds[0]
-                prompt_embeds = prompt_embeds.hidden_states[-2]
-                bs_embed, seq_len, _ = prompt_embeds.shape
-                prompt_embeds = prompt_embeds.view(bs_embed, seq_len, -1)
-                prompt_embeds_list.append(prompt_embeds)
-
-        prompt_embeds = torch.concat(prompt_embeds_list, dim=-1)
-        pooled_prompt_embeds = pooled_prompt_embeds.view(bs_embed, -1)
-        return prompt_embeds, pooled_prompt_embeds
-
-    def compute_embeddings_for_prompts(prompts, text_encoders, tokenizers):
-        prompt_embeds_all, pooled_prompt_embeds_all = encode_prompt(
-            prompts, text_encoders, tokenizers
-        )
-        prompt_embeds_all = prompt_embeds_all.to(accelerator.device)
-        pooled_prompt_embeds_all = pooled_prompt_embeds_all.to(accelerator.device)
-        return prompt_embeds_all, pooled_prompt_embeds_all
-
-    def tokenize_captions(captions, tokenizer):
-        inputs = tokenizer(
-            captions,
-            max_length=tokenizer.model_max_length,
-            padding="max_length",
-            truncation=True,
-            return_tensors="pt",
-        )
-        return inputs.input_ids
-
-    # Get null conditioning.
-    def compute_null_conditioning():
-        null_conditioning_list = []
-        for a_tokenizer, a_text_encoder in zip(tokenizers, text_encoders):
-            null_conditioning_list.append(
-                a_text_encoder(
-                    tokenize_captions([""], tokenizer=a_tokenizer).to(
-                        accelerator.device
-                    ),
-                    output_hidden_states=True,
-                ).hidden_states[-2]
-            )
-        return torch.concat(null_conditioning_list, dim=-1)
-
-    # null_conditioning = compute_null_conditioning()
-    null_conditioning = torch.zeros(1, 77, 2048, dtype=weight_dtype, device=accelerator.device)
-=======
     tokenizers = [tokenizer_1, tokenizer_2]
     text_encoders = [text_encoder_1, text_encoder_2]
->>>>>>> 13c4c7bf
 
     # Scheduler and math around the number of training steps.
     overrode_max_train_steps = False
@@ -933,6 +862,7 @@
         prompt_embeds_all = prompt_embeds_all.to(accelerator.device)
         pooled_prompt_embeds_all = pooled_prompt_embeds_all.to(accelerator.device)
         return prompt_embeds_all, pooled_prompt_embeds_all
+
 
     # Get null conditioning.
     # Remains fixed throughout training.
@@ -994,20 +924,8 @@
 
                 # Get the additional image embedding for conditioning.
                 # Instead of getting a diagonal Gaussian here, we simply take the mode.
-<<<<<<< HEAD
-                if args.pretrained_vae_model_name_or_path is not None:
-                    original_pixel_values = batch["original_images"].to(
-                        dtype=weight_dtype
-                    )
-                else:
-                    original_pixel_values = batch["original_images"]
-                original_pixel_values = original_pixel_values.to(
-                    accelerator.device, non_blocking=True
-                )
-=======
                 original_pixel_values = batch["original_images"].to(dtype=vae.dtype)
                 original_pixel_values = original_pixel_values.to(accelerator.device, non_blocking=True)
->>>>>>> 13c4c7bf
                 original_image_embeds = vae.encode(original_pixel_values).latent_dist.mode()
                 if args.pretrained_vae_model_name_or_path is None:
                     original_image_embeds = original_image_embeds.to(weight_dtype)
@@ -1038,13 +956,9 @@
                     original_image_embeds = image_mask * original_image_embeds
 
                 # Concatenate the `original_image_embeds` with the `noisy_latents`.
-<<<<<<< HEAD
                 concatenated_noisy_latents = torch.cat(
                     [inp_noisy_latents, original_image_embeds], dim=1
                 )
-=======
-                concatenated_noisy_latents = torch.cat([noisy_latents, original_image_embeds], dim=1)
->>>>>>> 13c4c7bf
 
                 # Get the target for loss depending on the prediction type
                 if noise_scheduler.config.prediction_type == "epsilon":
